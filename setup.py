#!/usr/bin/env python
#
# This file is for a manual install of python on windows
# If python is already present it should be detected by
# the windows installer and the nxs directory copied to
# the python site-packages directory
#
# On Linux the Makefile will also install python, but not
# using this file - instead it uses the automake python install bits
#
# To use this file type:
#
#        python setup.py install
#
<<<<<<< HEAD
from setuptools import setup
 
setup(name='NeXus', 
      version='4.4.1', 
      description='Python Bindings to libNeXus', 
      author='Paul Kienzle', 
      license="MIT",
      url="https://github.com/nexusformat/python-nxs",
      packages = ['nxs'], 
      test_suite="nxs.test",
      ) 
=======
from distutils.core import setup

setup(name='NeXus',
      version='4.2',
      description='Python Bindings to libNeXus',
      author='Paul Kienzle',
      packages = ['nxs'],
      license='LGPLv2'
)
>>>>>>> 0a931d12
<|MERGE_RESOLUTION|>--- conflicted
+++ resolved
@@ -12,7 +12,6 @@
 #
 #        python setup.py install
 #
-<<<<<<< HEAD
 from setuptools import setup
  
 setup(name='NeXus', 
@@ -23,15 +22,5 @@
       url="https://github.com/nexusformat/python-nxs",
       packages = ['nxs'], 
       test_suite="nxs.test",
-      ) 
-=======
-from distutils.core import setup
-
-setup(name='NeXus',
-      version='4.2',
-      description='Python Bindings to libNeXus',
-      author='Paul Kienzle',
-      packages = ['nxs'],
       license='LGPLv2'
-)
->>>>>>> 0a931d12
+      ) 